--- conflicted
+++ resolved
@@ -7,17 +7,11 @@
 import aSentencesTxt from '../../sentences/a.txt?raw';
 // @ts-ignore
 import refgramSentencesTxt from '../../sentences/refgram.txt?raw';
+import { HandwrittenParser } from '../handwritten-parser';
 import { denote } from '../semantics/denote';
 import { recover } from '../syntax/recover';
 import { Output } from './Output';
-<<<<<<< HEAD
-import { Mode } from './Settings';
-import { HandwrittenParser } from '../handwritten-parser';
-import { ToaqTokenizer } from '../morphology/tokenize';
-import { Tree } from '../tree';
-=======
 import type { Mode } from './Settings';
->>>>>>> 6f3a4807
 
 const rSentences: string[] = refgramSentencesTxt.split('\n');
 const aSentences: string[] = aSentencesTxt.split('\n');
@@ -49,7 +43,7 @@
 	const parser = new HandwrittenParser(sentence);
 	try {
 		return parser.expectFragment();
-	} catch (e) {
+	} catch (_e) {
 		return undefined;
 	}
 }
