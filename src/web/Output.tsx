--- conflicted
+++ resolved
@@ -23,17 +23,13 @@
 import { keyFor } from '../core/misc';
 import { GfTarget, GfTranslator } from '../gf';
 import { ToaqTokenizer } from '../morphology/tokenize';
-<<<<<<< HEAD
-import { type ETree, type Expr, getErrors } from '../semantics/types';
-=======
 import {
 	EarleyParser,
 	type Grammar,
 	type Rule,
 	type Symb,
 } from '../parse/earley';
-import type { Expr } from '../semantics/types';
->>>>>>> c0b56b0b
+import { type ETree, type Expr, getErrors } from '../semantics/types';
 import type { Tree } from '../tree';
 import { denotationRenderLatex, denotationRenderText } from '../tree/place';
 import { toScene } from '../tree/scene';
@@ -96,7 +92,31 @@
 		const needsParse =
 			mode !== 'tokens' && mode !== 'gloss' && mode !== 'technical-gloss';
 
-<<<<<<< HEAD
+		if (mode === 'earley') {
+			type NT = string;
+			type T = string;
+			const cleaned = text.replaceAll('->', '→').replaceAll(/\s/g, '');
+			const rules = cleaned.split(';');
+			const last = rules.pop() as string;
+			const inputString: T[] = [...last];
+			function parseSymb(s: string): Symb<T, NT> {
+				return /^[A-Z]$/.test(s) ? { nonterminal: s } : { terminal: s };
+			}
+			function parseRule(r: string): Rule<T, NT> {
+				return {
+					head: r.split('→')[0],
+					body: [...r.split('→')[1]].map(s => parseSymb(s)),
+				};
+			}
+			const grammar: Grammar<T, NT> = {
+				start: 'S',
+				rules: rules.map(r => parseRule(r)),
+			};
+			const parser = new EarleyParser<T, NT>(grammar, s => s);
+			const table = parser.parse(inputString).table;
+			return <EarleyTable parser={parser} table={table} />;
+		}
+
 		if (mode === 'help') {
 			return (
 				<div className="px-4 py-2 prose-sm prose-a:text-blue prose-a:dark:text-blue-300 prose-a:hover:underline max-w-prose leading-normal">
@@ -153,84 +173,6 @@
 				</div>
 			);
 		}
-=======
-	if (mode === 'earley') {
-		type NT = string;
-		type T = string;
-		const cleaned = text.replaceAll('->', '→').replaceAll(/\s/g, '');
-		const rules = cleaned.split(';');
-		const last = rules.pop() as string;
-		const inputString: T[] = [...last];
-		function parseSymb(s: string): Symb<T, NT> {
-			return /^[A-Z]$/.test(s) ? { nonterminal: s } : { terminal: s };
-		}
-		function parseRule(r: string): Rule<T, NT> {
-			return {
-				head: r.split('→')[0],
-				body: [...r.split('→')[1]].map(s => parseSymb(s)),
-			};
-		}
-		const grammar: Grammar<T, NT> = {
-			start: 'S',
-			rules: rules.map(r => parseRule(r)),
-		};
-		const parser = new EarleyParser<T, NT>(grammar, s => s);
-		const table = parser.parse(inputString).table;
-		return <EarleyTable parser={parser} table={table} />;
-	}
-
-	if (mode === 'help') {
-		return (
-			<div className="px-4 py-2 prose-sm prose-a:text-blue prose-a:dark:text-blue-300 prose-a:hover:underline max-w-prose leading-normal">
-				<h2>About Kuna</h2>
-				<p>
-					Kuna is a parser for the constructed language{' '}
-					<a href="https://toaq.net" target="_blank" rel="noopener noreferrer">
-						Toaq
-					</a>
-					. It can parse Toaq sentences and convert them to a variety of output
-					formats, including formulas that describe the meaning of the sentence.
-				</p>
-				<p>
-					To use Kuna, simply type a Toaq sentence into the textbox below and
-					press Enter. Type a slash (/) to bring up a list of other available
-					commands. If you don't specify a command, Kuna will repeat the last
-					output format used.
-				</p>
-				<p>
-					You can edit old inputs and resubmit them by pressing Enter, or delete
-					them with the ✕ button.
-				</p>
-				<p>
-					The current version of Kuna is called Meırıe. You can read about which
-					grammar is supported in the{' '}
-					<a
-						href="https://github.com/toaq/kuna/releases/tag/meirie"
-						target="_blank"
-						rel="noopener noreferrer"
-					>
-						release notes
-					</a>
-					. The source code is available on{' '}
-					<a
-						href="https://github.com/toaq/kuna"
-						target="_blank"
-						rel="noopener noreferrer"
-					>
-						GitHub
-					</a>
-					.
-				</p>
-				<p>
-					If you'd like to understand the syntax trees and formulas produced by
-					Kuna, check out{' '}
-					<a href="https://laqme.github.io/koitieq/meiaq/">Méı'aq</a>, an
-					introduction to modern Toaqology.
-				</p>
-			</div>
-		);
-	}
->>>>>>> c0b56b0b
 
 		if (needsParse && parseCount === 0) {
 			return <div className="mx-4 my-2">{error}</div>;
@@ -399,54 +341,17 @@
 				case 'tokens':
 					return getTokens();
 				case 'help':
+				case 'earley':
 					// Already returned earlier in this function
 					return <div />;
 			}
 		}
 
-<<<<<<< HEAD
 		let latestOutput: ReactNode;
 		try {
 			latestOutput = getOutput();
 		} catch (e) {
 			latestOutput = <span className="error">{errorString(e)}</span>;
-=======
-	function getOutput(): ReactElement {
-		switch (mode) {
-			case 'boxes-flat':
-				return getBoxes('flat');
-			case 'boxes-nest':
-				return getBoxes('nest');
-			case 'boxes-split':
-				return getBoxes('split');
-			case 'syntax-tree':
-			case 'semantics-tree':
-			case 'semantics-tree-compact':
-			case 'raw-tree':
-				return getTree();
-			case 'gloss':
-				return getGloss(true);
-			case 'technical-gloss':
-				return getGloss(false);
-			case 'formula-math':
-				return <>{getLogicalForm(toJsx)}</>;
-			case 'formula-text':
-				return <>{getLogicalForm(toPlainText)}</>;
-			case 'formula-latex':
-				return <>{getLogicalForm(toLatex)}</>;
-			case 'english':
-				return getEnglish();
-			case 'gf1':
-				return getGf(GfTarget.ResourceDemo);
-			case 'gf2':
-				return getGf(GfTarget.LibraryBrowser);
-			case 'tokens':
-				return getTokens();
-			case 'help':
-			case 'earley':
-				// Already returned earlier in this function
-				return <div />;
->>>>>>> c0b56b0b
 		}
 
 		return (
