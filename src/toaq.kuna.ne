--- conflicted
+++ resolved
@@ -129,19 +129,12 @@
 # jeo pu chum hao jí
 SigmaPcon<S> -> SigmaP<S> {% id %}
 SigmaPcon<S> -> SigmaP<S> Conjunction SigmaPcon<S> {% makeConn %}
-<<<<<<< HEAD
-SigmaP<S> -> Sigmaconopt TP<S> {% makeBranch('ΣP') %}
-
-# (sá) jeo pu chum hao
-SigmaPdet -> Sigmaconopt TPdet {% makeBranch('ΣP') %}
-=======
 SigmaP<S> -> TP<S> {% id %}
 SigmaP<S> -> Sigmacon TP<S> {% makeBranch('ΣP') %}
 
 # (sá) jeo pu chum hao
 SigmaPdet -> TPdet {% id %}
 SigmaPdet -> Sigmacon TPdet {% makeBranch('ΣP') %}
->>>>>>> 1be9e351
 
 # pu chum hao jí
 TP<S> -> Tconopt AspP<S> {% makeBranch('TP') %}
@@ -205,10 +198,6 @@
 CParg -> CPsub {% makeBranchCovertLeft('DP', 'D') %}
 CPrelcon -> CPrel {% id %}
 CPrelcon -> CPrel Conjunction CPrelcon {% makeConn %}
-<<<<<<< HEAD
-Sigmaconopt -> Sigmacon:? {% makeOptLeaf('Σ') %}
-=======
->>>>>>> 1be9e351
 Sigmacon -> Sigma {% id %}
 Sigmacon -> Sigma Conjunction Sigmacon {% makeConn %}
 Tconopt -> Tcon:? {% makeOptLeaf('T') %}
