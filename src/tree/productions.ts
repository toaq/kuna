import { dictionary } from '../morphology/dictionary';
import { toadua } from '../morphology/toadua';
import { type ToaqToken, bare, tone } from '../morphology/tokenize';
import { getFrame } from '../syntax/serial';
import {
	catSource,
	endsInClauseBoundary,
	endsInDP,
	labelForPrefix,
	skipFree,
} from './functions';
<<<<<<< HEAD
import { Label, Leaf, Rose, SerialTree, Tree, Word } from './types';
=======
import type { Label, Leaf, Tree, Word } from './types';
>>>>>>> 6f3a4807

/**
 * Make a null leaf with the given label.
 */
export function makeNull(label: Label): Leaf {
	return { label, word: { covert: true, value: '∅' }, source: '' };
}

export const PRO: Leaf = {
	label: 'DP',
	word: { covert: true, value: 'PRO' },
	source: '',
};

export function makeWord([token]: [ToaqToken]): Word {
	const lemmaForm = token.value.toLowerCase().normalize();
	const bareWord = bare(token.value);
	return {
		covert: false,
		index: token.position,
		text: token.value,
		bare: bareWord,
		tone: tone(token.value),
		entry: dictionary.get(lemmaForm) ??
			dictionary.get(bareWord) ?? {
				toaq: lemmaForm,
				type: 'predicate',
				gloss: lemmaForm,
				gloss_abbreviation: lemmaForm,
				pronominal_class: 'ta',
				distribution: 'd',
				frame: toadua()[lemmaForm]?.frame ?? '?',
				english: '',
				subject: 'free',
			},
	};
}

export function makeLeaf(label: Label) {
	return ([token, _free]: [ToaqToken, Tree[]]): Leaf => ({
		label,
		word: makeWord([token]),
		source: token.value,
	});
}

export function makeCovertLeaf(label: Label) {
	return () => makeNull(label);
}

export function makeEmptySerial() {
	return (): SerialTree => ({
		label: '*Serial',
		children: [makeNull('V')],
		source: '',
		arity: 1,
	});
}

export function makeBranch(label: Label) {
	return ([left, right]: [Tree, Tree]) => {
		return {
			label,
			left,
			right,
			source: catSource(left, right),
		};
	};
}

export function makeBranchCovertLeft(label: Label, covertLabel: Label) {
	return ([right]: [Tree, Tree]) => {
		return {
			label,
			left: makeNull(covertLabel),
			right,
			source: right.source,
		};
	};
}

export function make3L(label: Label, labelR: Label) {
	return ([left, rl, rr]: [Tree, Tree, Tree]) => {
		return {
			label,
			left,
			right: { label: labelR, left: rl, right: rr, source: catSource(rl, rr) },
			source: catSource(left, rl, rr),
		};
	};
}

export function make3LCovertLeft(
	label: Label,
	covertLabel: Label,
	labelR: Label,
) {
	return ([rl, rr]: [Tree, Tree]) => {
		const source = catSource(rl, rr);
		return {
			label,
			left: makeNull(covertLabel),
			right: { label: labelR, left: rl, right: rr, source },
			source,
		};
	};
}

export function makeRose(label: Label) {
	return ([children]: [Tree[]]) => {
		return {
			label,
			children,
			source: catSource(...children),
		};
	};
}

export function makeRose2(label: Label) {
	return ([left, rights]: [Tree, Tree[]]) => {
		return {
			label,
			children: [left, ...rights],
			source: catSource(left, ...rights),
		};
	};
}

export function makeSingleChild(label: Label) {
	return ([left]: [Tree]) => {
		return {
			label,
			children: [left],
			source: left.source,
		};
	};
}

export function makeOptLeaf(label: Label) {
	return ([leaf]: [Leaf | undefined]) => {
		return leaf ?? makeNull(label);
	};
}

<<<<<<< HEAD
export function serialArity(children: Tree[]): number | undefined {
=======
export function makeSerial([verbs, vlast]: [Tree[], Tree]) {
	const children = verbs.concat([vlast]);
>>>>>>> 6f3a4807
	const frames = children.map(getFrame);
	const frame = frames[frames.length - 1];
	let arity: number | undefined;
	if (!frames.includes('?')) {
		arity = frame === '' ? 0 : frame.split(' ').length;
		for (let i = frames.length - 2; i >= 0; i--) {
			const frame = frames[i].split(' ');
			const last = frame.at(-1)![0];
			if (last === 'c') {
				// So everything to the right is an adjective?
				arity = frame.length;
			} else {
				arity += frame.length - 1 - Number(last);
			}
		}
	}
	return arity;
}

export function makeSerial(
	[verbs, vlast]: [Tree[], Tree],
	location: number,
	reject: Object,
) {
	const children = verbs.concat([vlast]);
	return {
		label: '*Serial',
		arity: serialArity(children),
		children,
		source: catSource(...verbs, vlast),
	};
}

export function makevP(
	[serial, argIncorp, adjpsL, rest]: [
		Tree,
		Tree | null,
		Tree[],
		[Tree[], Tree[]] | null,
	],
	_location: number,
	reject: unknown,
	depth: 'main' | 'sub',
) {
	const argsL = argIncorp === null ? [] : [argIncorp];
	let [argsR, adjpsR] = rest ?? [[], []];
	argsR = argsR.filter(x => x.label !== 'VocativeP');
	const args = [...argsL, ...argsR];

	const arity = (serial as any).arity;
	if (arity !== undefined) {
		// Disallow overfilling clauses:
		if (args.length > arity) {
			return reject;
		}

		// Disallow underfilling subclauses:
		if (depth === 'sub' && args.length !== arity) {
			return reject;
		}
	}

	// Disallow adjuncts that could have gone in a subclause:
	if (
		adjpsR.length &&
		argsR.length &&
		endsInClauseBoundary(argsR[argsR.length - 1])
	) {
		return reject;
	}
	if (adjpsL.length && argIncorp !== null && endsInClauseBoundary(argIncorp)) {
		return reject;
	}

	return {
		label: '*𝘷P',
		children: [serial, ...argsL, ...adjpsL, ...argsR, ...adjpsR],
		source: catSource(serial, ...argsL, ...adjpsL, ...argsR, ...adjpsR),
	};
}

export function makevP_main(
	args: [Tree, Tree | null, Tree[], [Tree[], Tree[]] | null],
	location: number,
	reject: unknown,
) {
	return makevP(args, location, reject, 'main');
}

export function makevP_sub(
	args: [Tree, Tree | null, Tree[], [Tree[], Tree[]] | null],
	location: number,
	reject: unknown,
) {
	return makevP(args, location, reject, 'sub');
}

export function makevPdet(
	[serial, argIncorp]: [Tree, Tree | null],
	_location: number,
	reject: unknown,
) {
	const arity = (serial as any).arity;
	if (arity < (argIncorp === null ? 1 : 2)) return reject;

	return {
		label: '*𝘷P',
		children: [serial, ...(argIncorp === null ? [] : [argIncorp]), PRO],
		source: catSource(serial, argIncorp),
	};
}

export function makeEvAP([rl, rr, left]: [Tree, Tree, Tree]): Tree {
	return {
		label: 'EvAP',
		left,
		right: { label: "EvA'", left: rl, right: rr, source: catSource(rl, rr) },
		source: catSource(left, rl, rr),
	};
}

export function makeEvAPdet([rl, rr]: [Tree, Tree]): Tree {
	return {
		label: 'EvAP',
		left: PRO,
		right: { label: "EvA'", left: rl, right: rr, source: catSource(rl, rr) },
		source: catSource(rl, rr),
	};
}

export function makeConn(
	[left, c, right]: [Tree, Tree, Tree],
	_location: number,
	reject: unknown,
) {
	// Don't parse "Hao ꝡä hao jí rú hao súq" as "(Hao ꝡä hao jí) rú hao súq":
	if (left.label === 'TP' && endsInClauseBoundary(left)) {
		return reject;
	}
	// Don't parse "báq nueq po báq goso ró báq guobe" wrong:
	if (left.label === 'DP') {
		if ('right' in left && endsInDP(left.right)) return reject;
	}
	return {
		label: '&P',
		left,
		right: { label: "&'", left: c, right, source: catSource(c, right) },
		source: catSource(left, c, right),
	};
}

export function makeAdjunctPI(
	[adjunct, serial]: [Tree, Tree],
	_location: number,
	reject: unknown,
) {
	const arity = (serial as any).arity;
	if (arity !== undefined && arity !== 1) {
		return reject;
	}

	return {
		label: 'AdjunctP',
		left: adjunct,
		right: {
			label: '*𝘷P',
			children: [serial, PRO],
			source: catSource(serial),
		},
		source: catSource(adjunct, serial),
	};
}

export function makeAdjunctPT(
	[adjunct, serial, obj]: [Tree, Tree, Tree],
	_location: number,
	reject: unknown,
) {
	const arity = (serial as any).arity;
	if (arity !== undefined && arity !== 2) {
		return reject;
	}

	return {
		label: 'AdjunctP',
		left: adjunct,
		right: {
			label: '*𝘷P',
			children: [serial, PRO, obj],
			source: catSource(serial, obj),
		},
		source: catSource(adjunct, serial, obj),
	};
}

export function makeT1ModalvP([modal, tp]: [Tree, Tree]) {
	return {
		label: '𝘷P',
		left: {
			label: 'ModalP',
			left: modal,
			right: makeNull('CP'),
			source: modal.source,
		},
		right: {
			label: "𝘷'",
			left: {
				label: '𝘷',
				word: { covert: true, value: 'BE' },
				source: '',
			},
			right: tp,
			source: tp.source,
		},
		source: catSource(modal, tp),
	};
}

export function makeSigmaT1ModalvP([sigma, modal, tp]: [Tree, Tree, Tree]) {
	return {
		label: 'ΣP',
		left: sigma,
		right: makeT1ModalvP([modal, tp]),
		source: catSource(sigma, modal, tp),
	};
}

export function makePrefixLeaf([token]: [ToaqToken]) {
	const label = labelForPrefix(token.value);
	return {
		label,
		word: makeWord([token]),
		source: token.value,
	};
}

export function makePrefixP([prefix, verb]: [Tree, Tree]): Tree {
	return {
<<<<<<< HEAD
		label: (prefix.label + 'P') as Label,
=======
		label: `${prefix.label}P`,
>>>>>>> 6f3a4807
		left: prefix,
		right: verb,
		source: catSource(prefix, verb),
	};
}

export function makeRetroactiveCleft([tp, vgo, clause]: [
	Tree,
	Tree,
	Tree,
]): Tree {
	return {
		label: '𝘷P',
		left: {
			label: 'CP',
			left: makeNull('C'),
			right: tp,
			source: tp.source,
		},
		right: {
			label: "𝘷'",
			left: vgo,
			right: {
				label: 'CPrel',
				left: makeNull('C'),
				right: clause,
				source: clause.source,
			},
			source: catSource(vgo, clause),
		},
		source: catSource(tp, vgo, clause),
	};
}

export function makeDiscourse(
	[left, right]: [Tree, Tree],
	_location: number,
	reject: unknown,
) {
	const l = skipFree(left);
	if (!('left' in right)) return reject;
	let r = right.label === 'Discourse' ? right.left : right;
	r = skipFree(r);

	if (l.label !== 'SAP') return reject;
	if (!('right' in l)) return reject;
	const leftSA = l.right;
	if (leftSA.label !== 'SA') return reject;
	if (!('word' in leftSA)) return reject;

	if (r.label !== 'SAP') return reject;
	if (!('left' in r)) return reject;
	if (r.left.label !== 'CP') return reject;
	if (!('left' in r.left)) return reject;
	const rightC = r.left.left;
	if (rightC.label !== 'C') return reject;
	if (!('word' in rightC)) return reject;

	// The left sentence must have an overt SA,
	// or the right sentence must have an overt C.
	// If both are covert, the sentence fence is invalid.
	if (leftSA.word.covert && rightC.word.covert) return reject;

	return { label: 'Discourse', left, right, source: catSource(left, right) };
}<|MERGE_RESOLUTION|>--- conflicted
+++ resolved
@@ -9,11 +9,7 @@
 	labelForPrefix,
 	skipFree,
 } from './functions';
-<<<<<<< HEAD
-import { Label, Leaf, Rose, SerialTree, Tree, Word } from './types';
-=======
-import type { Label, Leaf, Tree, Word } from './types';
->>>>>>> 6f3a4807
+import type { Label, Leaf, SerialTree, Tree, Word } from './types';
 
 /**
  * Make a null leaf with the given label.
@@ -158,12 +154,7 @@
 	};
 }
 
-<<<<<<< HEAD
 export function serialArity(children: Tree[]): number | undefined {
-=======
-export function makeSerial([verbs, vlast]: [Tree[], Tree]) {
-	const children = verbs.concat([vlast]);
->>>>>>> 6f3a4807
 	const frames = children.map(getFrame);
 	const frame = frames[frames.length - 1];
 	let arity: number | undefined;
@@ -183,11 +174,7 @@
 	return arity;
 }
 
-export function makeSerial(
-	[verbs, vlast]: [Tree[], Tree],
-	location: number,
-	reject: Object,
-) {
+export function makeSerial([verbs, vlast]: [Tree[], Tree]) {
 	const children = verbs.concat([vlast]);
 	return {
 		label: '*Serial',
@@ -402,11 +389,7 @@
 
 export function makePrefixP([prefix, verb]: [Tree, Tree]): Tree {
 	return {
-<<<<<<< HEAD
-		label: (prefix.label + 'P') as Label,
-=======
-		label: `${prefix.label}P`,
->>>>>>> 6f3a4807
+		label: `${prefix.label}P` as Label,
 		left: prefix,
 		right: verb,
 		source: catSource(prefix, verb),
