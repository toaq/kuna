import { Entry } from '../morphology/dictionary';
import { Impossible } from '../core/error';
import { Tone } from '../morphology/tone';
import { Movement } from './movement';

export interface Word {
	covert: false;
	index: number | undefined;
	text: string;
	bare: string;
	tone: Tone;
	entry: Entry | undefined;
}

export type CovertValue =
	| '∅'
	| 'BE'
	| 'CAUSE'
	| 'SUB'
	| 'PRO'
	| '∃'
	| '¬∃'
	| '∀'
	| '∀.SING'
	| '∀.CUML'
	| 'GEN'
	| 'EXO'
	| 'ENDO'
	| 'DEM'
	| 'PROX'
	| 'DIST'
	| '[only]'
	| '[also]'
	| '[even]'
	| '[and]'
	| '[or]'
	| '[xor]'
	| '[or?]'
	| '[but]';

export interface CovertWord {
	covert: true;
	value: CovertValue;
}

export type Label =
	| '*Serial'
	| '*𝘷P'
	| '*𝘷Pdet'
	| '&'
	| '&(naP)'
	| "&'"
	| '&P'
	| '&Q'
	| "&Q'"
	| '&QP'
	| '𝘢'
	| '𝘢P'
	| 'Adjunct'
	| 'AdjunctP'
	| 'Asp'
	| 'AspP'
	| 'be'
	| 'beP'
	| 'bo'
	| 'boP'
	| 'bu'
	| 'buP'
	| 'buq'
	| 'buqP'
	| 'C'
	| 'Cincorp'
	| 'Crel'
	| 'CP'
	| 'CPincorp'
	| 'CPrel'
	| 'D'
	| 'DP'
	| 'Discourse'
	| 'Ev'
	| 'EvA'
	| "EvA'"
	| 'EvAP'
	| 'EvP'
	| 'FocAdv'
	| 'FocAdvP'
	| 'Focus'
	| 'FocusP'
	| 'ge'
	| 'geP'
	| 'ha'
	| 'haP'
	| 'haoP'
	| 'kı'
	| 'mı'
	| 'mıP'
	| 'Modal'
	| 'ModalP'
	| 'mo'
	| 'moP'
	| 'mu'
	| 'muP'
	| 'nha'
	| 'nhaP'
	| '𝘯'
	| '𝘯P'
	| 'Q'
	| 'QP'
	| 'SA'
	| 'SAP'
	| 'shu'
	| 'shuP'
	| 'su'
	| 'suP'
	| 'T'
	| 'TP'
	| 'te'
	| 'teP'
	| 'Telicity'
	| 'TelicityP'
	| 'teo'
	| 'teoP'
	| 'text'
	| 'Topic'
	| "Topic'"
	| 'TopicP'
	| '𝘷'
	| "𝘷'"
	| 'V'
	| "V'"
	| 'Vocative'
	| 'VocativeP'
	| '𝘷P'
	| 'VP'
	| 'word'
	| 'Σ'
	| 'ΣP';

interface TreeBase {
	/**
	 * The syntactic label of this node.
	 */
	label: Label;
	/**
	 * An index correlating a binding site with the structure it binds.
	 */
	binding?: number;
	/**
	 * A letter correlating an overt verbal argument with the PROs in a serial
	 * verb.
	 */
	coindex?: string;
}

export interface Leaf extends TreeBase {
	movement?: Movement;
	word: Word | CovertWord;
}

export interface Branch<T> extends TreeBase {
	left: T;
	right: T;
}

export interface Rose<T> extends TreeBase {
	children: T[];
}

export type Tree = Leaf | Branch<Tree> | Rose<Tree>;

export type StrictTree = Leaf | Branch<StrictTree>;

export function assertLeaf(tree: Tree): asserts tree is Leaf {
	if ('word' in tree) return;
	throw new Impossible('Unexpected non-leaf ' + tree.label);
}

export function assertBranch(tree: Tree): asserts tree is Branch<Tree> {
	if ('left' in tree) return;
	throw new Impossible('Unexpected non-branch ' + tree.label);
}

<<<<<<< HEAD
export function assertLabel(tree: Tree, label: Label): void {
	if (tree.label !== label) {
		throw new Impossible(`Expected ${label} but found ${tree.label}`);
	}
=======
export function assertRose(tree: Tree): asserts tree is Rose<Tree> {
	if ('children' in tree) return;
	throw new Impossible('Unexpected non-rose ' + tree.label);
>>>>>>> d4023f23
}<|MERGE_RESOLUTION|>--- conflicted
+++ resolved
@@ -180,14 +180,13 @@
 	throw new Impossible('Unexpected non-branch ' + tree.label);
 }
 
-<<<<<<< HEAD
+export function assertRose(tree: Tree): asserts tree is Rose<Tree> {
+	if ('children' in tree) return;
+	throw new Impossible('Unexpected non-rose ' + tree.label);
+}
+
 export function assertLabel(tree: Tree, label: Label): void {
 	if (tree.label !== label) {
 		throw new Impossible(`Expected ${label} but found ${tree.label}`);
 	}
-=======
-export function assertRose(tree: Tree): asserts tree is Rose<Tree> {
-	if ('children' in tree) return;
-	throw new Impossible('Unexpected non-rose ' + tree.label);
->>>>>>> d4023f23
 }